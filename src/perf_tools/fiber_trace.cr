--- conflicted
+++ resolved
@@ -217,11 +217,7 @@
   end
 
   # crystal-lang/crystal#13701
-<<<<<<< HEAD
-  {% if compare_versions(Crystal::VERSION, "1.10.0") < 0 && !Fiber.has_constant?(:Stack) && !flag?(:execution_context) %}
-=======
   {% unless Fiber.class.has_method?(:inactive) %} # Crystal < 1.10.0
->>>>>>> e2c905b0
     def run
       GC.unlock_read
       @proc.call
