require "./common"

# In-memory tracking of all existing fibers in the running program.
module PerfTools::FiberTrace
  {% begin %}
    # The maximum number of stack frames shown for `FiberTrace.log_fibers` and
    # `FiberTrace.pretty_log_fibers`.
    #
    # Configurable at run time using the `FIBERTRACE_STACK_DEPTH` environment
    # variable.
    STACK_DEPTH = ENV["FIBERTRACE_STACK_DEPTH"]?.try(&.to_i) || 5

    # The number of stack frames to skip from the fiber creation call stacks for
    # `FiberTrace.log_fibers` and `FiberTrace.pretty_log_fibers`. There is
    # usually no reason to alter this.
    #
    # Configurable at run time using the `FIBERTRACE_STACK_SKIP_SPAWN`
    # environment variable.
    STACK_SKIP_SPAWN = ENV["FIBERTRACE_STACK_SKIP_SPAWN"]?.try(&.to_i) || 4

    # The number of stack frames to skip from the fiber yield call stacks for
    # `FiberTrace.log_fibers` and `FiberTrace.pretty_log_fibers`. There is
    # usually no reason to alter this.
    #
    # Configurable at run time using the `FIBERTRACE_STACK_SKIP_YIELD`
    # environment variable.
    STACK_SKIP_YIELD = ENV["FIBERTRACE_STACK_SKIP_YIELD"]?.try(&.to_i) || 5
  {% end %}

  # Logs all existing fibers, plus the call stacks at their creation
  # and last yield, to the given *io*.
  #
  # The behavior of this method can be controlled by the `STACK_DEPTH`,
  # `STACK_SKIP_SPAWN`, and `STACK_SKIP_YIELD` constants.
  #
  # The first line contains the number of fibers. For each fiber, the first line
  # is the fiber's name (may be empty), and the second line is the number of
  # frames on the fiber's creation stack, followed by the stack itself, one line
  # per frame. After that, the yield stack follows, except that it may contain 0
  # frames. Example output:
  #
  # ```
  # require "perf_tools/fiber_trace"
  #
  # spawn { sleep }
  # sleep 1
  # PerfTools::FiberTrace.log_fibers(STDOUT)
  # ```
  #
  # ```text
  # 3
  # Fiber Clean Loop
  # 4
  # /opt/homebrew/Cellar/crystal/1.9.2/share/crystal/src/kernel.cr:558:1 in '__crystal_main'
  # /opt/homebrew/Cellar/crystal/1.9.2/share/crystal/src/crystal/main.cr:129:5 in 'main_user_code'
  # /opt/homebrew/Cellar/crystal/1.9.2/share/crystal/src/crystal/main.cr:115:7 in 'main'
  # /opt/homebrew/Cellar/crystal/1.9.2/share/crystal/src/crystal/main.cr:141:3 in 'main'
  # 5
  # /opt/homebrew/Cellar/crystal/1.9.2/share/crystal/src/crystal/scheduler.cr:174:5 in 'sleep'
  # /opt/homebrew/Cellar/crystal/1.9.2/share/crystal/src/crystal/scheduler.cr:58:5 in 'sleep'
  # /opt/homebrew/Cellar/crystal/1.9.2/share/crystal/src/concurrent.cr:14:3 in 'sleep'
  # /opt/homebrew/Cellar/crystal/1.9.2/share/crystal/src/kernel.cr:558:1 in '->'
  # src/perf_tools/fiber_trace.cr:184:3 in 'run'
  # Signal Loop
  # 5
  # /opt/homebrew/Cellar/crystal/1.9.2/share/crystal/src/crystal/system/unix/signal.cr:60:5 in 'start_loop'
  # /opt/homebrew/Cellar/crystal/1.9.2/share/crystal/src/crystal/system/unix/signal.cr:163:5 in 'setup_default_handlers'
  # /opt/homebrew/Cellar/crystal/1.9.2/share/crystal/src/kernel.cr:558:1 in '__crystal_main'
  # /opt/homebrew/Cellar/crystal/1.9.2/share/crystal/src/crystal/main.cr:129:5 in 'main_user_code'
  # /opt/homebrew/Cellar/crystal/1.9.2/share/crystal/src/crystal/main.cr:115:7 in 'main'
  # 5
  # /opt/homebrew/Cellar/crystal/1.9.2/share/crystal/src/crystal/scheduler.cr:50:5 in 'reschedule'
  # /opt/homebrew/Cellar/crystal/1.9.2/share/crystal/src/io/evented.cr:128:5 in 'wait_readable'
  # /opt/homebrew/Cellar/crystal/1.9.2/share/crystal/src/io/evented.cr:119:3 in 'wait_readable'
  # /opt/homebrew/Cellar/crystal/1.9.2/share/crystal/src/io/evented.cr:59:9 in 'unbuffered_read'
  # /opt/homebrew/Cellar/crystal/1.9.2/share/crystal/src/io/buffered.cr:261:5 in 'fill_buffer'
  #
  # 4
  # test.cr:4:1 in '__crystal_main'
  # /opt/homebrew/Cellar/crystal/1.9.2/share/crystal/src/crystal/main.cr:129:5 in 'main_user_code'
  # /opt/homebrew/Cellar/crystal/1.9.2/share/crystal/src/crystal/main.cr:115:7 in 'main'
  # /opt/homebrew/Cellar/crystal/1.9.2/share/crystal/src/crystal/main.cr:141:3 in 'main'
  # 5
  # /opt/homebrew/Cellar/crystal/1.9.2/share/crystal/src/crystal/scheduler.cr:50:5 in 'reschedule'
  # /opt/homebrew/Cellar/crystal/1.9.2/share/crystal/src/concurrent.cr:29:3 in 'sleep'
  # test.cr:3:9 in '->'
  # src/perf_tools/fiber_trace.cr:184:3 in 'run'
  # /opt/homebrew/Cellar/crystal/1.9.2/share/crystal/src/fiber.cr:98:34 in '->'
  # ```
  def self.log_fibers(io : IO) : Nil
    fibers = [] of Fiber
    Fiber.each { |fiber| fibers << fiber }

    io << fibers.size << '\n'

    fibers.each do |fiber|
      io << fiber.name << '\n'

      s = PerfTools.decode_backtrace(fiber.__spawn_stack)
      io << s.size << '\n'
      s.each { |frame| io << frame << '\n' }

      y = PerfTools.decode_backtrace(fiber.__yield_stack)
      io << y.size << '\n'
      y.each { |frame| io << frame << '\n' }
    end
  end

  # Logs all existing fibers, aggregated by the call stacks at their creation
  # and last yield, to the given *io* as a Markdown table.
  #
  # The behavior of this method can be controlled by the `STACK_DEPTH`,
  # `STACK_SKIP_SPAWN`, and `STACK_SKIP_YIELD` constants.
  #
  # Example output:
  #
  # ```
  # require "perf_tools/fiber_trace"
  #
  # spawn { sleep }
  # sleep 1
  # PerfTools::FiberTrace.pretty_log_fibers(STDOUT)
  # ```
  #
  # ```text
  # | Count | Fibers | Spawn stack | Yield stack |
  # |------:|:-------|:------------|:------------|
  # | 1 | ` Fiber Clean Loop ` | ` /opt/homebrew/Cellar/crystal/1.9.2/share/crystal/src/kernel.cr:558:1 in '__crystal_main' `<br>` /opt/homebrew/Cellar/crystal/1.9.2/share/crystal/src/crystal/main.cr:129:5 in 'main_user_code' `<br>` /opt/homebrew/Cellar/crystal/1.9.2/share/crystal/src/crystal/main.cr:115:7 in 'main' `<br>` /opt/homebrew/Cellar/crystal/1.9.2/share/crystal/src/crystal/main.cr:141:3 in 'main' ` | ` /opt/homebrew/Cellar/crystal/1.9.2/share/crystal/src/crystal/scheduler.cr:174:5 in 'sleep' `<br>` /opt/homebrew/Cellar/crystal/1.9.2/share/crystal/src/crystal/scheduler.cr:58:5 in 'sleep' `<br>` /opt/homebrew/Cellar/crystal/1.9.2/share/crystal/src/concurrent.cr:14:3 in 'sleep' `<br>` /opt/homebrew/Cellar/crystal/1.9.2/share/crystal/src/kernel.cr:558:1 in '->' `<br>` /Users/quinton/crystal/perf-tools/src/perf_tools/fiber_trace.cr:172:3 in 'run' ` |
  # | 1 |  | ` test.cr:4:1 in '__crystal_main' `<br>` /opt/homebrew/Cellar/crystal/1.9.2/share/crystal/src/crystal/main.cr:129:5 in 'main_user_code' `<br>` /opt/homebrew/Cellar/crystal/1.9.2/share/crystal/src/crystal/main.cr:115:7 in 'main' `<br>` /opt/homebrew/Cellar/crystal/1.9.2/share/crystal/src/crystal/main.cr:141:3 in 'main' ` | ` /opt/homebrew/Cellar/crystal/1.9.2/share/crystal/src/crystal/scheduler.cr:50:5 in 'reschedule' `<br>` /opt/homebrew/Cellar/crystal/1.9.2/share/crystal/src/concurrent.cr:29:3 in 'sleep' `<br>` test.cr:3:9 in '->' `<br>` /Users/quinton/crystal/perf-tools/src/perf_tools/fiber_trace.cr:172:3 in 'run' `<br>` /opt/homebrew/Cellar/crystal/1.9.2/share/crystal/src/fiber.cr:98:34 in '->' ` |
  # | 1 | ` Signal Loop ` | ` /opt/homebrew/Cellar/crystal/1.9.2/share/crystal/src/crystal/system/unix/signal.cr:60:5 in 'start_loop' `<br>` /opt/homebrew/Cellar/crystal/1.9.2/share/crystal/src/crystal/system/unix/signal.cr:163:5 in 'setup_default_handlers' `<br>` /opt/homebrew/Cellar/crystal/1.9.2/share/crystal/src/kernel.cr:558:1 in '__crystal_main' `<br>` /opt/homebrew/Cellar/crystal/1.9.2/share/crystal/src/crystal/main.cr:129:5 in 'main_user_code' `<br>` /opt/homebrew/Cellar/crystal/1.9.2/share/crystal/src/crystal/main.cr:115:7 in 'main' ` | ` /opt/homebrew/Cellar/crystal/1.9.2/share/crystal/src/crystal/scheduler.cr:50:5 in 'reschedule' `<br>` /opt/homebrew/Cellar/crystal/1.9.2/share/crystal/src/io/evented.cr:128:5 in 'wait_readable' `<br>` /opt/homebrew/Cellar/crystal/1.9.2/share/crystal/src/io/evented.cr:119:3 in 'wait_readable' `<br>` /opt/homebrew/Cellar/crystal/1.9.2/share/crystal/src/io/evented.cr:59:9 in 'unbuffered_read' `<br>` /opt/homebrew/Cellar/crystal/1.9.2/share/crystal/src/io/buffered.cr:261:5 in 'fill_buffer' ` |
  # ```
  def self.pretty_log_fibers(io : IO) : Nil
    fibers = [] of Fiber
    Fiber.each { |fiber| fibers << fiber }

    uniqs = fibers
      .map { |fiber| {fiber.name, fiber.__spawn_stack, fiber.__yield_stack} }
      .group_by { |_, s, y| {s, y} }
      .transform_values(&.map { |fiber, _, _| fiber })
      .to_a
      .sort_by! { |(s, y), names| {-names.size, s, y} }

    io.puts "| Count | Fibers | Spawn stack | Yield stack |"
    io.puts "|------:|:-------|:------------|:------------|"
    uniqs.each do |(s, y), names|
      io << "| "
      io << names.size
      io << " | "
      names.compact.join(io, ' ') { |name| PerfTools.md_code_span(io, name) }
      io << " | "
      PerfTools.decode_backtrace(s).join(io, "<br>") do |frame|
        PerfTools.md_code_span(io, frame)
      end
      io << " | "
      if y.size > 0
        PerfTools.decode_backtrace(y).join(io, "<br>") do |frame|
          PerfTools.md_code_span(io, frame)
        end
      else
        io << "*N/A*"
      end
      io << " |\n"
    end
  end

  # :nodoc:
  def self.caller_stack(skip, depth = PerfTools::FiberTrace::STACK_DEPTH)
    size = skip + depth

    stack = Array(Void*).new(size, Pointer(Void).null)
    slice = Slice(Void*).new(stack.to_unsafe, size)
    PerfTools.unwind_to(slice)

    while stack.last?.try(&.null?)
      stack.pop
    end

    stack
  end

  # :nodoc:
  #
  # returns a slice view into the stack array, avoids allocating a new array,
  # returns an empty slice if array is nil.
  def self.stack_array_to_slice(stack, skip)
    if stack
      skip = PerfTools::FiberTrace::STACK_SKIP_YIELD
      Slice.new(stack.to_unsafe + skip, stack.size - skip)
    else
      Slice.new(Pointer(Void*).null, 0)
    end
  end
end

class Fiber
  # the stacks could be saved as slices instead of arrays but then we'd have two
  # writes to write the slice pointer and the slice size instead of a single
  # pointer write for the array (the buffer pointer and size are on the array
  # object); we could always allocate slices of DEPTH+SKIP size but we hit
  # recursion issues with crystal/once (fiber.current -> access constant ->
  # crystal/once -> fiber.current)
  @__spawn_stack : Array(Void*)?
  @__yield_stack : Array(Void*)?

  {% begin %}
  def initialize(
    name : String?,
    {% if Fiber.has_constant?(:Stack) %}stack : Stack,{% end %}
    {% if flag?(:execution_context) %}execution_context : ExecutionContext = ExecutionContext.current,{% end %}
    &proc : ->
  )
    @__spawn_stack = PerfTools::FiberTrace.caller_stack(PerfTools::FiberTrace::STACK_SKIP_SPAWN)
    previous_def(
      name,
      {% if Fiber.has_constant?(:Stack) %}stack,{% end %}
      {% if flag?(:execution_context) %}execution_context,{% end %}
      &proc
    )
  end
  {% end %}

  def __spawn_stack : Slice(Void*)
    PerfTools::FiberTrace.stack_array_to_slice(@__spawn_stack, PerfTools::FiberTrace::STACK_SKIP_SPAWN)
  end

  def __yield_stack : Slice(Void*)
    PerfTools::FiberTrace.stack_array_to_slice(@__yield_stack, PerfTools::FiberTrace::STACK_SKIP_YIELD)
  end

  def __yield_stack=(@__yield_stack)
  end
end

<<<<<<< HEAD
class Crystal::Scheduler
  protected def resume(fiber : Fiber) : Nil
    current_fiber = {% if Crystal::Scheduler.instance_vars.any? { |x| x.name == :thread.id } %}
                      # crystal >= 1.13
                      @thread.current_fiber
                    {% else %}
                      @current
                    {% end %}
    current_fiber.__yield_stack = PerfTools::FiberTrace.caller_stack(PerfTools::FiberTrace::STACK_SKIP_YIELD)
    previous_def
=======
{% if flag?(:execution_context) %}
  module Fiber::ExecutionContext::Scheduler
    def swapcontext(fiber : Fiber)
      PerfTools::FiberTrace.track_fiber(:yield, Fiber.current)
      previous_def(fiber)
    end
  end
{% else %}
  class Crystal::Scheduler
    protected def resume(fiber : Fiber) : Nil
      current_fiber = \{% if Crystal::Scheduler.instance_vars.any? { |x| x.name == :thread.id } %}
                        # crystal >= 1.13
                        @thread.current_fiber
                      \{% else %}
                        @current
                      \{% end %}
      PerfTools::FiberTrace.track_fiber(:yield, current_fiber)
      previous_def
    end
>>>>>>> c4e3f13c
  end
{% end %}<|MERGE_RESOLUTION|>--- conflicted
+++ resolved
@@ -231,22 +231,10 @@
   end
 end
 
-<<<<<<< HEAD
-class Crystal::Scheduler
-  protected def resume(fiber : Fiber) : Nil
-    current_fiber = {% if Crystal::Scheduler.instance_vars.any? { |x| x.name == :thread.id } %}
-                      # crystal >= 1.13
-                      @thread.current_fiber
-                    {% else %}
-                      @current
-                    {% end %}
-    current_fiber.__yield_stack = PerfTools::FiberTrace.caller_stack(PerfTools::FiberTrace::STACK_SKIP_YIELD)
-    previous_def
-=======
 {% if flag?(:execution_context) %}
   module Fiber::ExecutionContext::Scheduler
     def swapcontext(fiber : Fiber)
-      PerfTools::FiberTrace.track_fiber(:yield, Fiber.current)
+      Fiber.current.__yield_stack = PerfTools::FiberTrace.caller_stack(PerfTools::FiberTrace::STACK_SKIP_YIELD)
       previous_def(fiber)
     end
   end
@@ -259,9 +247,8 @@
                       \{% else %}
                         @current
                       \{% end %}
-      PerfTools::FiberTrace.track_fiber(:yield, current_fiber)
+      current_fiber.__yield_stack = PerfTools::FiberTrace.caller_stack(PerfTools::FiberTrace::STACK_SKIP_YIELD)
       previous_def
     end
->>>>>>> c4e3f13c
   end
 {% end %}